--- conflicted
+++ resolved
@@ -1,12 +1,9 @@
 #![cfg(test)]
 use cosmwasm_std::testing::{mock_dependencies, mock_env, mock_info};
-<<<<<<< HEAD
+
 use cosmwasm_std::{
-    from_binary, to_binary, CosmosMsg, DepsMut, Empty, Response, StdError, WasmMsg,
+    from_binary, to_binary, Addr, CosmosMsg, DepsMut, Empty, Response, StdError, WasmMsg,
 };
-=======
-use cosmwasm_std::{from_binary, to_binary, Addr, CosmosMsg, DepsMut, Empty, Response, WasmMsg};
->>>>>>> 309d7799
 
 use cw721::{
     Approval, ApprovalResponse, ContractInfoResponse, Cw721Query, Cw721ReceiveMsg, Expiration,
